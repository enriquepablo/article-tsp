--- conflicted
+++ resolved
@@ -686,20 +686,16 @@
    "cell_type": "markdown",
    "id": "2f8d2b47",
    "metadata": {},
-<<<<<<< HEAD
-   "outputs": [],
-   "source": []
-  },
-  {
-   "cell_type": "markdown",
-   "id": "2f8d2b47",
+   "source": [
+     "All code licensed under the GPLv3. Copyright by Enrique Pablo Pérez Arnaud."
+   ]
+  },
+  {
+   "cell_type": "markdown",
+   "id": "2f8d2b46",
    "metadata": {},
    "source": [
      "Please note that this is a mirror of the original located at https://codeberg.org/enriquepablo/article-tsp"
-=======
-   "source": [
-     "All code licensed under the GPLv3. Copyright by Enrique Pablo Pérez Arnaud."
->>>>>>> 5a188423
    ]
   }
  ],
